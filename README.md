<<<<<<< HEAD
# 🦀 rust-docs-mcp

> *Rust is the language of AI*

An MCP (Model Context Protocol) server that gives AI agents superpowers to explore Rust crate documentation, analyze source code, and build with confidence.

## ⚡ Quick Install

```bash
curl -sSL https://raw.githubusercontent.com/snowmead/rust-docs-mcp/main/install.sh | bash
```

## ✨ Features

- 🔍 **Search & browse** Rust crate documentation with AI precision
- 📖 **View detailed info** about structs, functions, traits, and modules
- 📄 **Retrieve source code** with line-level precision
- 🌳 **Explore dependency trees** to understand relationships and resolve conflicts
- 💾 **Automatic caching** for lightning-fast offline access
- 🚀 **Efficient preview mode** to respect token limits
=======
[![rust-docs banner](./assets/rust_docs_banner.jpeg)](https://github.com/snowmead/rust-docs-mcp)

# Rustdocs MCP Server

_Rust is the language of AI_

An MCP (Model Context Protocol) server that provides comprehensive access to Rust crate documentation, source code analysis, dependency trees, and module structure visualization. Built for agents to gain quality insights into Rust projects and build with confidence.

## Agent Capabilities

- [x] **Multi-source caching** — crates.io, GitHub repositories, local filesystem paths
- [x] **Workspace support** — Individual member analysis and caching for cargo workspaces
- [x] **Documentation search** — Pattern matching with kind/path filtering and preview modes
- [x] **Item inspection** — Detailed signatures, fields, methods, and documentation strings
- [x] **Source code access** — Line-level precision with parameterized surrounding context
- [x] **Dependency analysis** — Direct and transitive dependency trees with metadata
- [x] **Module structure** — Hierarchical tree generation via cargo-modules integration
- [x] **Offline operation** — Full functionality after initial crate caching
- [x] **Token management** — Response truncation and preview modes for LLM compatibility

## MCP Tools

### Cache Management

- `cache_crate` - Download and cache crates from crates.io, GitHub, or local paths
- `remove_crate` - Remove cached crate versions to free disk space
- `list_cached_crates` - View all cached crates with versions and sizes
- `list_crate_versions` - List cached versions for a specific crate
- `get_crates_metadata` - Batch metadata queries for multiple crates

### Documentation Queries

- `search_items_preview` - Lightweight search returning only IDs, names, and types
- `search_items` - Full search with complete documentation (may hit token limits)
- `list_crate_items` - Browse all items in a crate with optional filtering
- `get_item_details` - Detailed information about specific items (signatures, fields, etc.)
- `get_item_docs` - Extract just the documentation string for an item
- `get_item_source` - View source code with configurable context lines

### Dependency Analysis

- `get_dependencies` - Analyze direct and transitive dependencies with filtering

### Structure Analysis

- `structure` - Generate hierarchical module tree using integrated cargo-modules
>>>>>>> e044a7ba

## 🛠️ Installation Options

### One-liner (Recommended)
```bash
curl -sSL https://raw.githubusercontent.com/snowmead/rust-docs-mcp/main/install.sh | bash
```

### Custom install directory
```bash
curl -sSL https://raw.githubusercontent.com/snowmead/rust-docs-mcp/main/install.sh | bash -s -- --install-dir /usr/local/bin
```

<<<<<<< HEAD
### Manual build from source
```bash
git clone https://github.com/snowmead/rust-docs-mcp
cd rust-docs-mcp/rust-docs-mcp
cargo build --release
./target/release/rust-docs-mcp install
```

### CLI Commands
```bash
rust-docs-mcp                    # Start MCP server
rust-docs-mcp install           # Install to ~/.local/bin
rust-docs-mcp install --force   # Force overwrite existing installation
rust-docs-mcp --help            # Show help
```

## 🔧 Available MCP Tools

| Tool | Description |
|------|-------------|
| `search_items_preview` | 🔍 Search items with minimal info (token-friendly) |
| `search_items` | 📋 Search with full documentation |
| `list_crate_items` | 📂 List all items in a crate |
| `get_item_details` | 📖 Get detailed item information |
| `get_item_docs` | 📄 Get documentation for an item |
| `get_item_source` | 💻 View source code of an item |
| `get_dependencies` | 🌳 Get crate dependency info |
| `cache_crate` | 💾 Pre-cache crate for offline use |
| `list_cached_crates` | 📦 List all cached crates |
| `remove_crate` | 🗑️ Remove cached crate |

## ⚙️ Configuration

### MCP Setup
Add to your MCP configuration file:

```json
{
  "rust-docs": {
    "command": "rust-docs-mcp",
    "transport": "stdio"
  }
}
```
=======
```bash
# Command line option
rust-docs-mcp --cache-dir /custom/path/to/cache
# or set the environment variable
export RUST_DOCS_MCP_CACHE_DIR=/custom/path/to/cache
rust-docs-mcp
```

### Each crate version stores

- Complete source code in `source/` directory
- Cache metadata and timestamps in `metadata.json`
- For workspace crates, individual members in `members/` directory:
  - `members/{member-name}/docs.json` - Rustdoc JSON documentation
  - `members/{member-name}/dependencies.json` - Cargo dependency metadata
  - `members/{member-name}/metadata.json` - Member-specific cache metadata
- For single crates:
  - `docs.json` - Rustdoc JSON documentation
  - `dependencies.json` - Cargo dependency metadata

## Installation

> **Note:** This crate is not yet published to crates.io because it depends on `rmcp` which is awaiting its first release. For now, you'll need to build from source.

### Building from Source

#### Requirements

- Rust nightly toolchain (for Rustdoc JSON generation)
>>>>>>> e044a7ba

### Cache Directory
Customize cache location (default: `~/.rust-docs-mcp/cache/`):

```bash
# Command line
rust-docs-mcp --cache-dir /custom/path

<<<<<<< HEAD
# Environment variable
export RUST_DOCS_MCP_CACHE_DIR=/custom/path
rust-docs-mcp
```

## 📋 Requirements

- **Rust nightly** (auto-installed by script)
  ```bash
  rustup toolchain install nightly
  ```
- **Network access** to download from [crates.io](https://crates.io)

## 📁 Data Storage
=======
```bash
git clone https://github.com/snowmead/rust-docs-mcp
cd rust-docs-mcp
cargo build --release
```
>>>>>>> e044a7ba

Cache structure (default: `~/.rust-docs-mcp/cache/`):
```
~/.rust-docs-mcp/cache/
├── crate-name/
│   └── version/
│       ├── source/           # Source code
│       ├── docs.json         # Rustdoc JSON
│       └── dependencies.json # Dependency metadata
```

---

**🎯 Ready to supercharge your Rust development with AI?**  
Install now: `curl -sSL https://raw.githubusercontent.com/snowmead/rust-docs-mcp/main/install.sh | bash`<|MERGE_RESOLUTION|>--- conflicted
+++ resolved
@@ -1,9 +1,10 @@
-<<<<<<< HEAD
+[![rust-docs banner](./assets/rust_docs_banner.jpeg)](https://github.com/snowmead/rust-docs-mcp)
+
 # 🦀 rust-docs-mcp
 
 > *Rust is the language of AI*
 
-An MCP (Model Context Protocol) server that gives AI agents superpowers to explore Rust crate documentation, analyze source code, and build with confidence.
+An MCP (Model Context Protocol) server that provides comprehensive access to Rust crate documentation, source code analysis, dependency trees, and module structure visualization. Built for agents to gain quality insights into Rust projects and build with confidence.
 
 ## ⚡ Quick Install
 
@@ -11,24 +12,7 @@
 curl -sSL https://raw.githubusercontent.com/snowmead/rust-docs-mcp/main/install.sh | bash
 ```
 
-## ✨ Features
-
-- 🔍 **Search & browse** Rust crate documentation with AI precision
-- 📖 **View detailed info** about structs, functions, traits, and modules
-- 📄 **Retrieve source code** with line-level precision
-- 🌳 **Explore dependency trees** to understand relationships and resolve conflicts
-- 💾 **Automatic caching** for lightning-fast offline access
-- 🚀 **Efficient preview mode** to respect token limits
-=======
-[![rust-docs banner](./assets/rust_docs_banner.jpeg)](https://github.com/snowmead/rust-docs-mcp)
-
-# Rustdocs MCP Server
-
-_Rust is the language of AI_
-
-An MCP (Model Context Protocol) server that provides comprehensive access to Rust crate documentation, source code analysis, dependency trees, and module structure visualization. Built for agents to gain quality insights into Rust projects and build with confidence.
-
-## Agent Capabilities
+## ✨ Agent Capabilities
 
 - [x] **Multi-source caching** — crates.io, GitHub repositories, local filesystem paths
 - [x] **Workspace support** — Individual member analysis and caching for cargo workspaces
@@ -40,7 +24,35 @@
 - [x] **Offline operation** — Full functionality after initial crate caching
 - [x] **Token management** — Response truncation and preview modes for LLM compatibility
 
-## MCP Tools
+## 🛠️ Installation Options
+
+### One-liner (Recommended)
+```bash
+curl -sSL https://raw.githubusercontent.com/snowmead/rust-docs-mcp/main/install.sh | bash
+```
+
+### Custom install directory
+```bash
+curl -sSL https://raw.githubusercontent.com/snowmead/rust-docs-mcp/main/install.sh | bash -s -- --install-dir /usr/local/bin
+```
+
+### Manual build from source
+```bash
+git clone https://github.com/snowmead/rust-docs-mcp
+cd rust-docs-mcp/rust-docs-mcp
+cargo build --release
+./target/release/rust-docs-mcp install
+```
+
+### CLI Commands
+```bash
+rust-docs-mcp                    # Start MCP server
+rust-docs-mcp install           # Install to ~/.local/bin
+rust-docs-mcp install --force   # Force overwrite existing installation
+rust-docs-mcp --help            # Show help
+```
+
+## 🔧 MCP Tools
 
 ### Cache Management
 
@@ -66,51 +78,6 @@
 ### Structure Analysis
 
 - `structure` - Generate hierarchical module tree using integrated cargo-modules
->>>>>>> e044a7ba
-
-## 🛠️ Installation Options
-
-### One-liner (Recommended)
-```bash
-curl -sSL https://raw.githubusercontent.com/snowmead/rust-docs-mcp/main/install.sh | bash
-```
-
-### Custom install directory
-```bash
-curl -sSL https://raw.githubusercontent.com/snowmead/rust-docs-mcp/main/install.sh | bash -s -- --install-dir /usr/local/bin
-```
-
-<<<<<<< HEAD
-### Manual build from source
-```bash
-git clone https://github.com/snowmead/rust-docs-mcp
-cd rust-docs-mcp/rust-docs-mcp
-cargo build --release
-./target/release/rust-docs-mcp install
-```
-
-### CLI Commands
-```bash
-rust-docs-mcp                    # Start MCP server
-rust-docs-mcp install           # Install to ~/.local/bin
-rust-docs-mcp install --force   # Force overwrite existing installation
-rust-docs-mcp --help            # Show help
-```
-
-## 🔧 Available MCP Tools
-
-| Tool | Description |
-|------|-------------|
-| `search_items_preview` | 🔍 Search items with minimal info (token-friendly) |
-| `search_items` | 📋 Search with full documentation |
-| `list_crate_items` | 📂 List all items in a crate |
-| `get_item_details` | 📖 Get detailed item information |
-| `get_item_docs` | 📄 Get documentation for an item |
-| `get_item_source` | 💻 View source code of an item |
-| `get_dependencies` | 🌳 Get crate dependency info |
-| `cache_crate` | 💾 Pre-cache crate for offline use |
-| `list_cached_crates` | 📦 List all cached crates |
-| `remove_crate` | 🗑️ Remove cached crate |
 
 ## ⚙️ Configuration
 
@@ -125,48 +92,17 @@
   }
 }
 ```
-=======
+
+### Cache Directory
+
+By default, crates are cached in `~/.rust-docs-mcp/cache/`. You can customize this location using:
+
 ```bash
 # Command line option
 rust-docs-mcp --cache-dir /custom/path/to/cache
-# or set the environment variable
+
+# Environment variable
 export RUST_DOCS_MCP_CACHE_DIR=/custom/path/to/cache
-rust-docs-mcp
-```
-
-### Each crate version stores
-
-- Complete source code in `source/` directory
-- Cache metadata and timestamps in `metadata.json`
-- For workspace crates, individual members in `members/` directory:
-  - `members/{member-name}/docs.json` - Rustdoc JSON documentation
-  - `members/{member-name}/dependencies.json` - Cargo dependency metadata
-  - `members/{member-name}/metadata.json` - Member-specific cache metadata
-- For single crates:
-  - `docs.json` - Rustdoc JSON documentation
-  - `dependencies.json` - Cargo dependency metadata
-
-## Installation
-
-> **Note:** This crate is not yet published to crates.io because it depends on `rmcp` which is awaiting its first release. For now, you'll need to build from source.
-
-### Building from Source
-
-#### Requirements
-
-- Rust nightly toolchain (for Rustdoc JSON generation)
->>>>>>> e044a7ba
-
-### Cache Directory
-Customize cache location (default: `~/.rust-docs-mcp/cache/`):
-
-```bash
-# Command line
-rust-docs-mcp --cache-dir /custom/path
-
-<<<<<<< HEAD
-# Environment variable
-export RUST_DOCS_MCP_CACHE_DIR=/custom/path
 rust-docs-mcp
 ```
 
@@ -179,22 +115,22 @@
 - **Network access** to download from [crates.io](https://crates.io)
 
 ## 📁 Data Storage
-=======
-```bash
-git clone https://github.com/snowmead/rust-docs-mcp
-cd rust-docs-mcp
-cargo build --release
-```
->>>>>>> e044a7ba
 
-Cache structure (default: `~/.rust-docs-mcp/cache/`):
+### Cache Structure
+
 ```
 ~/.rust-docs-mcp/cache/
 ├── crate-name/
 │   └── version/
-│       ├── source/           # Source code
-│       ├── docs.json         # Rustdoc JSON
-│       └── dependencies.json # Dependency metadata
+│       ├── source/                    # Complete source code
+│       ├── metadata.json              # Cache metadata and timestamps
+│       ├── members/                   # For workspace crates
+│       │   └── {member-name}/
+│       │       ├── docs.json          # Rustdoc JSON documentation
+│       │       ├── dependencies.json  # Cargo dependency metadata
+│       │       └── metadata.json      # Member-specific cache metadata
+│       ├── docs.json                  # For single crates
+│       └── dependencies.json          # For single crates
 ```
 
 ---
