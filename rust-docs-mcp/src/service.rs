--- conflicted
+++ resolved
@@ -6,17 +6,8 @@
 use rmcp::schemars::{self, JsonSchema};
 use rmcp::{
     ServerHandler,
-<<<<<<< HEAD
-    handler::server::{prompt::Arguments, router::tool::ToolRouter, tool::Parameters},
-    model::{
-        GetPromptRequestParam, GetPromptResult, ListPromptsResult, PaginatedRequestParam,
-        PromptMessage, PromptMessageRole, ServerCapabilities, ServerInfo,
-    },
-    service::{RequestContext, RoleServer},
-=======
     handler::server::{router::tool::ToolRouter, tool::Parameters},
     model::{ServerCapabilities, ServerInfo},
->>>>>>> d10ea6a2
     tool, tool_handler, tool_router,
 };
 use serde::{Deserialize, Serialize};
@@ -56,16 +47,10 @@
     docs_tools: DocsTools,
     deps_tools: DepsTools,
     analysis_tools: AnalysisTools,
-<<<<<<< HEAD
-    tool_router: ToolRouter<Self>,
-}
-
-=======
     search_tools: SearchTools,
 }
 
 #[tool_router]
->>>>>>> d10ea6a2
 impl RustDocsService {
     pub fn new(cache_dir: Option<PathBuf>) -> Result<Self> {
         let cache = Arc::new(RwLock::new(CrateCache::new(cache_dir)?));
@@ -75,13 +60,8 @@
             cache_tools: CacheTools::new(cache.clone()),
             docs_tools: DocsTools::new(cache.clone()),
             deps_tools: DepsTools::new(cache.clone()),
-<<<<<<< HEAD
-            analysis_tools: AnalysisTools::new(cache),
-            tool_router: Self::tool_router(),
-=======
             analysis_tools: AnalysisTools::new(cache.clone()),
             search_tools: SearchTools::new(cache),
->>>>>>> d10ea6a2
         })
     }
 }
@@ -94,11 +74,7 @@
     )]
     pub async fn cache_crate_from_cratesio(
         &self,
-<<<<<<< HEAD
-        params: Parameters<CacheCrateFromCratesIOParams>,
-=======
         Parameters(params): Parameters<CacheCrateFromCratesIOParams>,
->>>>>>> d10ea6a2
     ) -> String {
         self.cache_tools.cache_crate_from_cratesio(params.0).await
     }
@@ -108,11 +84,7 @@
     )]
     pub async fn cache_crate_from_github(
         &self,
-<<<<<<< HEAD
-        params: Parameters<CacheCrateFromGitHubParams>,
-=======
         Parameters(params): Parameters<CacheCrateFromGitHubParams>,
->>>>>>> d10ea6a2
     ) -> String {
         self.cache_tools.cache_crate_from_github(params.0).await
     }
@@ -122,11 +94,7 @@
     )]
     pub async fn cache_crate_from_local(
         &self,
-<<<<<<< HEAD
-        params: Parameters<CacheCrateFromLocalParams>,
-=======
         Parameters(params): Parameters<CacheCrateFromLocalParams>,
->>>>>>> d10ea6a2
     ) -> String {
         self.cache_tools.cache_crate_from_local(params.0).await
     }
@@ -134,16 +102,8 @@
     #[tool(
         description = "Remove a cached crate version from local storage. Use to free up disk space or remove outdated versions. This only affects the local cache - the crate can be re-downloaded later if needed."
     )]
-<<<<<<< HEAD
-    pub async fn remove_crate(
-        &self,
-        params: Parameters<crate::cache::tools::RemoveCrateParams>,
-    ) -> String {
-        self.cache_tools.remove_crate(params.0).await
-=======
     pub async fn remove_crate(&self, Parameters(params): Parameters<RemoveCrateParams>) -> String {
         self.cache_tools.remove_crate(params).await
->>>>>>> d10ea6a2
     }
 
     #[tool(
@@ -158,15 +118,9 @@
     )]
     pub async fn list_crate_versions(
         &self,
-<<<<<<< HEAD
-        params: Parameters<crate::cache::tools::ListCrateVersionsParams>,
-    ) -> String {
-        self.cache_tools.list_crate_versions(params.0).await
-=======
         Parameters(params): Parameters<ListCrateVersionsParams>,
     ) -> String {
         self.cache_tools.list_crate_versions(params).await
->>>>>>> d10ea6a2
     }
 
     #[tool(
@@ -174,11 +128,7 @@
     )]
     pub async fn get_crates_metadata(
         &self,
-<<<<<<< HEAD
-        params: Parameters<crate::cache::tools::GetCratesMetadataParams>,
-=======
         Parameters(params): Parameters<GetCratesMetadataParams>,
->>>>>>> d10ea6a2
     ) -> String {
         self.cache_tools.get_crates_metadata(params.0).await
     }
@@ -189,11 +139,7 @@
     )]
     pub async fn list_crate_items(
         &self,
-<<<<<<< HEAD
-        params: Parameters<crate::docs::tools::ListItemsParams>,
-=======
         Parameters(params): Parameters<ListItemsParams>,
->>>>>>> d10ea6a2
     ) -> String {
         self.docs_tools.list_crate_items(params.0).await
     }
@@ -201,16 +147,8 @@
     #[tool(
         description = "Search for items by name pattern in a crate. Use when looking for specific functions, types, or modules. Returns FULL details including documentation. WARNING: May exceed token limits for large results. Use search_items_preview first for exploration, then get_item_details for specific items. For workspace crates, specify the member parameter with the member path (e.g., 'crates/rmcp')."
     )]
-<<<<<<< HEAD
-    pub async fn search_items(
-        &self,
-        params: Parameters<crate::docs::tools::SearchItemsParams>,
-    ) -> String {
-        self.docs_tools.search_items(params.0).await
-=======
     pub async fn search_items(&self, Parameters(params): Parameters<SearchItemsParams>) -> String {
         self.docs_tools.search_items(params).await
->>>>>>> d10ea6a2
     }
 
     #[tool(
@@ -218,11 +156,7 @@
     )]
     pub async fn search_items_preview(
         &self,
-<<<<<<< HEAD
-        params: Parameters<crate::docs::tools::SearchItemsPreviewParams>,
-=======
         Parameters(params): Parameters<SearchItemsPreviewParams>,
->>>>>>> d10ea6a2
     ) -> String {
         self.docs_tools.search_items_preview(params.0).await
     }
@@ -232,11 +166,7 @@
     )]
     pub async fn get_item_details(
         &self,
-<<<<<<< HEAD
-        params: Parameters<crate::docs::tools::GetItemDetailsParams>,
-=======
         Parameters(params): Parameters<GetItemDetailsParams>,
->>>>>>> d10ea6a2
     ) -> String {
         self.docs_tools.get_item_details(params.0).await
     }
@@ -244,16 +174,8 @@
     #[tool(
         description = "Get ONLY the documentation string for a specific item. Use when you need just the docs without other details. More efficient than get_item_details if you only need the documentation text. Returns null if no documentation exists. For workspace crates, specify the member parameter with the member path (e.g., 'crates/rmcp')."
     )]
-<<<<<<< HEAD
-    pub async fn get_item_docs(
-        &self,
-        params: Parameters<crate::docs::tools::GetItemDocsParams>,
-    ) -> String {
-        self.docs_tools.get_item_docs(params.0).await
-=======
     pub async fn get_item_docs(&self, Parameters(params): Parameters<GetItemDocsParams>) -> String {
         self.docs_tools.get_item_docs(params).await
->>>>>>> d10ea6a2
     }
 
     #[tool(
@@ -261,11 +183,7 @@
     )]
     pub async fn get_item_source(
         &self,
-<<<<<<< HEAD
-        params: Parameters<crate::docs::tools::GetItemSourceParams>,
-=======
         Parameters(params): Parameters<GetItemSourceParams>,
->>>>>>> d10ea6a2
     ) -> String {
         self.docs_tools.get_item_source(params.0).await
     }
@@ -276,11 +194,7 @@
     )]
     pub async fn get_dependencies(
         &self,
-<<<<<<< HEAD
-        params: Parameters<crate::deps::tools::GetDependenciesParams>,
-=======
         Parameters(params): Parameters<GetDependenciesParams>,
->>>>>>> d10ea6a2
     ) -> String {
         self.deps_tools.get_dependencies(params.0).await
     }
@@ -291,11 +205,7 @@
     )]
     pub async fn structure(
         &self,
-<<<<<<< HEAD
-        params: Parameters<crate::analysis::tools::AnalyzeCrateStructureParams>,
-=======
         Parameters(params): Parameters<AnalyzeCrateStructureParams>,
->>>>>>> d10ea6a2
     ) -> String {
         self.analysis_tools.structure(params.0).await
     }
@@ -312,34 +222,7 @@
     }
 }
 
-<<<<<<< HEAD
-async fn find_source_code_prompt_template(
-    _service: &RustDocsService,
-    Arguments(args): Arguments<FindImplementationArgs>,
-    _ctx: RequestContext<RoleServer>,
-) -> Result<Vec<PromptMessage>, rmcp::Error> {
-    let mut messages = vec![];
-
-    messages.push(PromptMessage::new_text(
-        PromptMessageRole::User,
-        format!(
-            "Find implementations of '{}' in crate '{}'{}. Ensure to first check the version crate that is in the Cargo.toml file. If it is not there, then ask the user for the version. If it is a github url or local path dependency, then you can use those.",
-            args.query,
-            args.crate_name,
-            args.member_name
-                .as_ref()
-                .map(|m| format!(" (member: {})", m))
-                .unwrap_or_default()
-        ),
-    ));
-
-    Ok(messages)
-}
-
-#[tool_handler(router = self.tool_router)]
-=======
 #[tool_handler]
->>>>>>> d10ea6a2
 impl ServerHandler for RustDocsService {
     fn get_info(&self) -> ServerInfo {
         ServerInfo {
