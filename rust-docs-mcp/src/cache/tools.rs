use std::sync::Arc;
use tokio::sync::RwLock;

use rmcp::schemars;
use schemars::JsonSchema;
use serde::{Deserialize, Serialize};

use super::CrateCache;
use crate::cache::downloader::CrateSource;
use crate::cache::utils::{CacheResponse, format_bytes};

#[derive(Debug, Clone, Serialize, Deserialize, JsonSchema)]
pub struct CacheCrateFromCratesIOParams {
    #[schemars(description = "The name of the crate")]
    pub crate_name: String,
    #[schemars(description = "The version of the crate")]
    pub version: String,
    #[schemars(
        description = "Optional list of workspace members to cache. If the crate is a workspace and this is not provided, the tool will return a list of available members. Specify member paths relative to the workspace root (e.g., [\"crates/rmcp\", \"crates/rmcp-macros\"])."
    )]
    pub members: Option<Vec<String>>,
    #[schemars(
        description = "Force re-download and re-cache the crate even if it already exists. Defaults to false. The existing cache is preserved until the update succeeds."
    )]
    pub update: Option<bool>,
}

#[derive(Debug, Clone, Serialize, Deserialize, JsonSchema)]
pub struct CacheCrateFromGitHubParams {
    #[schemars(description = "The name of the crate")]
    pub crate_name: String,
    #[schemars(description = "GitHub repository URL (e.g., https://github.com/user/repo)")]
    pub github_url: String,
    #[schemars(
        description = "Branch to use (e.g., 'main', 'develop'). Only one of branch or tag can be specified."
    )]
    pub branch: Option<String>,
    #[schemars(
        description = "Tag to use (e.g., 'v1.0.0', '0.2.1'). Only one of branch or tag can be specified."
    )]
    pub tag: Option<String>,
    #[schemars(
        description = "Optional list of workspace members to cache. If the crate is a workspace and this is not provided, the tool will return a list of available members. Specify member paths relative to the workspace root (e.g., [\"crates/rmcp\", \"crates/rmcp-macros\"])."
    )]
    pub members: Option<Vec<String>>,
    #[schemars(
        description = "Force re-download and re-cache the crate even if it already exists. Defaults to false. The existing cache is preserved until the update succeeds."
    )]
    pub update: Option<bool>,
}

#[derive(Debug, Clone, Serialize, Deserialize, JsonSchema)]
pub struct CacheCrateFromLocalParams {
    #[schemars(description = "The name of the crate")]
    pub crate_name: String,
    #[schemars(
        description = "Optional version to use for caching. If not provided, the version from the local crate's Cargo.toml will be used. If provided, it will be validated against the actual version."
    )]
    pub version: Option<String>,
    #[schemars(
        description = "Local file system path. Supports absolute paths (/path), home paths (~/path), and relative paths (./path, ../path)"
    )]
    pub path: String,
    #[schemars(
        description = "Optional list of workspace members to cache. If the crate is a workspace and this is not provided, the tool will return a list of available members. Specify member paths relative to the workspace root (e.g., [\"crates/rmcp\", \"crates/rmcp-macros\"])."
    )]
    pub members: Option<Vec<String>>,
    #[schemars(
        description = "Force re-download and re-cache the crate even if it already exists. Defaults to false. The existing cache is preserved until the update succeeds."
    )]
    pub update: Option<bool>,
}

#[derive(Debug, Clone, Serialize, Deserialize, JsonSchema)]
pub struct CrateMetadataQuery {
    #[schemars(description = "The name of the crate")]
    pub crate_name: String,
    #[schemars(description = "The version of the crate")]
    pub version: String,
    #[schemars(
        description = "Optional list of workspace members to query (e.g., ['crates/rmcp', 'crates/rmcp-macros'])"
    )]
    pub members: Option<Vec<String>>,
}

#[derive(Debug, Clone, Serialize, Deserialize, JsonSchema)]
pub struct GetCratesMetadataParams {
    #[schemars(description = "List of crates and their members to query metadata for")]
    pub queries: Vec<CrateMetadataQuery>,
}

<<<<<<< HEAD
#[derive(Debug, Deserialize, schemars::JsonSchema)]
=======
#[derive(Debug, Clone, Serialize, Deserialize, JsonSchema)]
>>>>>>> d10ea6a2
pub struct RemoveCrateParams {
    #[schemars(description = "The name of the crate")]
    pub crate_name: String,
    #[schemars(description = "The version of the crate")]
    pub version: String,
}

<<<<<<< HEAD
#[derive(Debug, Deserialize, schemars::JsonSchema)]
=======
#[derive(Debug, Clone, Serialize, Deserialize, JsonSchema)]
>>>>>>> d10ea6a2
pub struct ListCrateVersionsParams {
    #[schemars(description = "The name of the crate")]
    pub crate_name: String,
}

#[derive(Debug, Clone)]
pub struct CacheTools {
    cache: Arc<RwLock<CrateCache>>,
}

impl CacheTools {
    pub fn new(cache: Arc<RwLock<CrateCache>>) -> Self {
        Self { cache }
    }

    pub async fn cache_crate_from_cratesio(&self, params: CacheCrateFromCratesIOParams) -> String {
        let cache = self.cache.write().await;
        let source = CrateSource::CratesIO(params);
        cache.cache_crate_with_source(source).await
    }

    pub async fn cache_crate_from_github(&self, params: CacheCrateFromGitHubParams) -> String {
        // Validate that only one of branch or tag is provided
        match (&params.branch, &params.tag) {
            (Some(_), Some(_)) => {
                return CacheResponse::error(
                    "Only one of 'branch' or 'tag' can be specified, not both",
                )
                .to_json();
            }
            (None, None) => {
                return CacheResponse::error("Either 'branch' or 'tag' must be specified")
                    .to_json();
            }
            _ => {} // Valid: exactly one is provided
        }

        let cache = self.cache.write().await;
        let source = CrateSource::GitHub(params);
        cache.cache_crate_with_source(source).await
    }

    pub async fn cache_crate_from_local(&self, params: CacheCrateFromLocalParams) -> String {
        let cache = self.cache.write().await;
        let source = CrateSource::LocalPath(params);
        cache.cache_crate_with_source(source).await
    }

    pub async fn remove_crate(&self, params: RemoveCrateParams) -> String {
<<<<<<< HEAD
        let RemoveCrateParams { crate_name, version } = params;
        let cache = self.cache.lock().await;
        match cache.remove_crate(&crate_name, &version).await {
=======
        let cache = self.cache.write().await;
        match cache
            .remove_crate(&params.crate_name, &params.version)
            .await
        {
>>>>>>> d10ea6a2
            Ok(_) => serde_json::json!({
                "status": "success",
                "message": format!("Successfully removed {}-{}", params.crate_name, params.version),
                "crate": params.crate_name,
                "version": params.version
            })
            .to_string(),
            Err(e) => CacheResponse::error(format!("Failed to remove crate: {e}")).to_json(),
        }
    }

    pub async fn list_cached_crates(&self) -> String {
        let cache = self.cache.read().await;
        match cache.list_all_cached_crates().await {
            Ok(mut crates) => {
                // Sort by name and version for consistent output
                crates.sort_by(|a, b| {
                    a.name.cmp(&b.name).then_with(|| b.version.cmp(&a.version)) // Newer versions first
                });

                // Calculate total size
                let total_size_bytes: u64 = crates.iter().map(|c| c.size_bytes).sum();

                // Group by crate name for better organization
                let mut grouped: std::collections::HashMap<String, Vec<_>> =
                    std::collections::HashMap::new();
                for crate_meta in crates {
                    let crate_name = crate_meta.name.clone();
                    let version = crate_meta.version.clone();

                    // Get workspace members for this crate version
                    let members = match cache.storage.list_workspace_members(&crate_name, &version)
                    {
                        Ok(members) if !members.is_empty() => Some(members),
                        _ => None,
                    };

                    let mut version_info = serde_json::json!({
                        "version": crate_meta.version,
                        "cached_at": crate_meta.cached_at,
                        "doc_generated": crate_meta.doc_generated,
                        "size_bytes": crate_meta.size_bytes,
                        "size_human": format_bytes(crate_meta.size_bytes)
                    });

                    // Add members field if there are any
                    if let Some(member_list) = members {
                        version_info["members"] = serde_json::json!(member_list);
                    }

                    grouped
                        .entry(crate_name)
                        .or_insert_with(Vec::new)
                        .push(version_info);
                }

                let response = serde_json::json!({
                    "cached_crates": grouped,
                    "total_crates": grouped.len(),
                    "total_versions": grouped.values().map(|v| v.len()).sum::<usize>(),
                    "total_size_bytes": total_size_bytes,
                    "total_size_human": format_bytes(total_size_bytes)
                });
                serde_json::to_string_pretty(&response).unwrap_or_else(|e| {
                    CacheResponse::error(format!("Failed to serialize cached crates: {e}"))
                        .to_json()
                })
            }
            Err(e) => CacheResponse::error(format!("Failed to list cached crates: {e}")).to_json(),
        }
    }

    pub async fn list_crate_versions(&self, params: ListCrateVersionsParams) -> String {
<<<<<<< HEAD
        let ListCrateVersionsParams { crate_name } = params;
        let cache = self.cache.lock().await;
        match cache.get_cached_versions(&crate_name).await {
=======
        let cache = self.cache.read().await;
        match cache.get_cached_versions(&params.crate_name).await {
>>>>>>> d10ea6a2
            Ok(versions) => serde_json::json!({
                "crate": params.crate_name,
                "versions": versions
            })
            .to_string(),
            Err(e) => CacheResponse::error(format!("Failed to get cached versions: {e}")).to_json(),
        }
    }

    pub async fn get_crates_metadata(&self, params: GetCratesMetadataParams) -> String {
        let cache = self.cache.read().await;
        let mut results = Vec::new();

        for query in params.queries {
            let crate_name = &query.crate_name;
            let version = &query.version;

            // Check if main crate is cached
            let main_crate_result = if cache.storage.is_cached(crate_name, version) {
                match cache.storage.load_metadata(crate_name, version, None) {
                    Ok(metadata) => {
                        serde_json::json!({
                            "crate_name": crate_name,
                            "version": version,
                            "member": null,
                            "cached": true,
                            "cached_at": metadata.cached_at,
                            "cache_size": metadata.size_bytes
                        })
                    }
                    Err(e) => {
                        serde_json::json!({
                            "crate_name": crate_name,
                            "version": version,
                            "member": null,
                            "cached": true,
                            "error": format!("Failed to load metadata: {e}")
                        })
                    }
                }
            } else {
                serde_json::json!({
                    "crate_name": crate_name,
                    "version": version,
                    "member": null,
                    "cached": false
                })
            };
            results.push(main_crate_result);

            // Check requested members if any
            if let Some(members) = query.members {
                for member_path in members {
                    let member_result =
                        if cache
                            .storage
                            .is_member_cached(crate_name, version, &member_path)
                        {
                            match cache.storage.load_metadata(
                                crate_name,
                                version,
                                Some(&member_path),
                            ) {
                                Ok(metadata) => {
                                    serde_json::json!({
                                        "crate_name": crate_name,
                                        "version": version,
                                        "member": member_path,
                                        "cached": true,
                                        "cached_at": metadata.cached_at,
                                        "cache_size": metadata.size_bytes
                                    })
                                }
                                Err(e) => {
                                    serde_json::json!({
                                        "crate_name": crate_name,
                                        "version": version,
                                        "member": member_path,
                                        "cached": true,
                                        "error": format!("Failed to load member metadata: {e}")
                                    })
                                }
                            }
                        } else {
                            serde_json::json!({
                                "crate_name": crate_name,
                                "version": version,
                                "member": member_path,
                                "cached": false
                            })
                        };
                    results.push(member_result);
                }
            }
        }

        serde_json::json!({
            "metadata": results,
            "total_queried": results.len()
        })
        .to_string()
    }
}<|MERGE_RESOLUTION|>--- conflicted
+++ resolved
@@ -89,11 +89,7 @@
     pub queries: Vec<CrateMetadataQuery>,
 }
 
-<<<<<<< HEAD
-#[derive(Debug, Deserialize, schemars::JsonSchema)]
-=======
-#[derive(Debug, Clone, Serialize, Deserialize, JsonSchema)]
->>>>>>> d10ea6a2
+#[derive(Debug, Clone, Serialize, Deserialize, JsonSchema)]
 pub struct RemoveCrateParams {
     #[schemars(description = "The name of the crate")]
     pub crate_name: String,
@@ -101,11 +97,7 @@
     pub version: String,
 }
 
-<<<<<<< HEAD
-#[derive(Debug, Deserialize, schemars::JsonSchema)]
-=======
-#[derive(Debug, Clone, Serialize, Deserialize, JsonSchema)]
->>>>>>> d10ea6a2
+#[derive(Debug, Clone, Serialize, Deserialize, JsonSchema)]
 pub struct ListCrateVersionsParams {
     #[schemars(description = "The name of the crate")]
     pub crate_name: String,
@@ -155,17 +147,11 @@
     }
 
     pub async fn remove_crate(&self, params: RemoveCrateParams) -> String {
-<<<<<<< HEAD
-        let RemoveCrateParams { crate_name, version } = params;
-        let cache = self.cache.lock().await;
-        match cache.remove_crate(&crate_name, &version).await {
-=======
         let cache = self.cache.write().await;
         match cache
             .remove_crate(&params.crate_name, &params.version)
             .await
         {
->>>>>>> d10ea6a2
             Ok(_) => serde_json::json!({
                 "status": "success",
                 "message": format!("Successfully removed {}-{}", params.crate_name, params.version),
@@ -239,14 +225,8 @@
     }
 
     pub async fn list_crate_versions(&self, params: ListCrateVersionsParams) -> String {
-<<<<<<< HEAD
-        let ListCrateVersionsParams { crate_name } = params;
-        let cache = self.cache.lock().await;
-        match cache.get_cached_versions(&crate_name).await {
-=======
         let cache = self.cache.read().await;
         match cache.get_cached_versions(&params.crate_name).await {
->>>>>>> d10ea6a2
             Ok(versions) => serde_json::json!({
                 "crate": params.crate_name,
                 "versions": versions
