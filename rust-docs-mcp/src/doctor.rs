use anyhow::Result;
use dirs;
use fs4;
use reqwest;
use rust_docs_mcp::rustdoc;
use serde::Serialize;
use std::fs;
use std::process::Command;

#[derive(Serialize)]
pub struct DiagnosticResult {
    pub name: String,
    pub success: bool,
    pub message: String,
    pub critical: bool,
}

impl DiagnosticResult {
    pub fn new(name: String, success: bool, message: String, critical: bool) -> Self {
        Self {
            name,
            success,
            message,
            critical,
        }
    }
}

pub async fn run_diagnostics(
    cache_dir: Option<std::path::PathBuf>,
) -> Result<Vec<DiagnosticResult>> {
    let mut results = Vec::new();

    // Check Rust toolchain
    results.push(check_rust_toolchain().await);

    // Check nightly toolchain
    results.push(check_nightly_toolchain().await);

    // Check rustdoc JSON capability
    results.push(check_rustdoc_json().await);

    // Check Git installation
    results.push(check_git_installation().await);

    // Check network connectivity
    results.push(check_network_connectivity().await);

    // Check cache directory
    results.push(check_cache_directory(cache_dir).await);

    // Check optional dependencies
    results.push(check_optional_dependencies().await);

    Ok(results)
}

async fn check_rust_toolchain() -> DiagnosticResult {
    match Command::new("rustc").arg("--version").output() {
        Ok(output) if output.status.success() => {
            let version = String::from_utf8_lossy(&output.stdout).trim().to_string();
            DiagnosticResult::new("Rust toolchain".to_string(), true, version, true)
        }
        Ok(_) => DiagnosticResult::new(
            "Rust toolchain".to_string(),
            false,
            "rustc command failed".to_string(),
            true,
        ),
        Err(_) => DiagnosticResult::new(
            "Rust toolchain".to_string(),
            false,
            "rustc not found in PATH".to_string(),
            true,
        ),
    }
}

async fn check_nightly_toolchain() -> DiagnosticResult {
    match Command::new("rustup").args(&["toolchain", "list"]).output() {
        Ok(output) if output.status.success() => {
            let toolchains = String::from_utf8_lossy(&output.stdout);
            if toolchains.contains("nightly") {
                // Try to get nightly version
                match Command::new("rustc")
                    .args(&["+nightly", "--version"])
                    .output()
                {
                    Ok(nightly_output) if nightly_output.status.success() => {
                        let version = String::from_utf8_lossy(&nightly_output.stdout)
                            .trim()
                            .to_string();
                        DiagnosticResult::new("Nightly toolchain".to_string(), true, version, true)
                    }
                    _ => DiagnosticResult::new(
                        "Nightly toolchain".to_string(),
                        false,
                        "nightly toolchain installed but not functional".to_string(),
                        true,
                    ),
                }
            } else {
                DiagnosticResult::new(
                    "Nightly toolchain".to_string(),
                    false,
                    "nightly toolchain not installed".to_string(),
                    true,
                )
            }
        }
        Ok(_) => DiagnosticResult::new(
            "Nightly toolchain".to_string(),
            false,
            "rustup command failed".to_string(),
            true,
        ),
        Err(_) => DiagnosticResult::new(
            "Nightly toolchain".to_string(),
            false,
            "rustup not found in PATH".to_string(),
            true,
        ),
    }
}

async fn check_rustdoc_json() -> DiagnosticResult {
    // First check if rustdoc is available
    match rustdoc::get_rustdoc_version().await {
        Ok(version) => {
            // Try to test JSON generation using the unified function
            match rustdoc::test_rustdoc_json().await {
                Ok(_) => DiagnosticResult::new(
                    "Rustdoc JSON".to_string(),
                    true,
                    format!(
                        "{} with JSON support (toolchain: {})",
                        version,
                        rustdoc::REQUIRED_TOOLCHAIN
                    ),
                    false,
                ),
                Err(e) => {
                    tracing::debug!("Rustdoc JSON test failed: {}", e);
                    DiagnosticResult::new(
                        "Rustdoc JSON".to_string(),
                        false,
                        format!("JSON generation failed: {}", e),
                        false,
                    )
                }
            }
        }
        Err(_) => DiagnosticResult::new(
            "Rustdoc JSON".to_string(),
            false,
            "rustdoc not found in PATH".to_string(),
            false,
        ),
    }
}

async fn check_git_installation() -> DiagnosticResult {
    match Command::new("git").arg("--version").output() {
        Ok(output) if output.status.success() => {
            let version = String::from_utf8_lossy(&output.stdout).trim().to_string();
            DiagnosticResult::new("Git".to_string(), true, version, true)
        }
        Ok(_) => DiagnosticResult::new(
            "Git".to_string(),
            false,
            "git command failed".to_string(),
            true,
        ),
        Err(_) => DiagnosticResult::new(
            "Git".to_string(),
            false,
            "git not found in PATH".to_string(),
            true,
        ),
    }
}

async fn check_network_connectivity() -> DiagnosticResult {
    let client = match reqwest::Client::builder()
        .timeout(std::time::Duration::from_secs(10))
        .user_agent("rust-docs-mcp-doctor/1.0")
        .build()
    {
        Ok(client) => client,
        Err(e) => {
            return DiagnosticResult::new(
                "Network".to_string(),
                false,
                format!("Failed to create HTTP client: {}", e),
                false,
            );
        }
    };

    // Test crates.io API
    tracing::debug!("Testing crates.io connectivity...");
    match client
        .get("https://crates.io/api/v1/crates/serde")
        .send()
        .await
    {
        Ok(response) => {
            let status = response.status();
            tracing::debug!("crates.io response status: {}", status);

            if status.is_success() {
                // Try to read a small portion of the response to ensure it's valid
                match response.text().await {
                    Ok(body) => {
                        tracing::debug!("crates.io response body length: {}", body.len());

                        // Also test GitHub connectivity
                        tracing::debug!("Testing GitHub connectivity...");
                        match client.get("https://api.github.com").send().await {
                            Ok(gh_response) => {
                                let gh_status = gh_response.status();
                                tracing::debug!("GitHub response status: {}", gh_status);

                                if gh_status.is_success() {
                                    DiagnosticResult::new(
                                        "Network".to_string(),
                                        true,
                                        format!(
                                            "crates.io ({}) and GitHub ({}) reachable",
                                            status, gh_status
                                        ),
                                        false,
                                    )
                                } else {
                                    DiagnosticResult::new(
                                        "Network".to_string(),
                                        false,
                                        format!(
                                            "crates.io reachable ({}) but GitHub unreachable ({})",
                                            status, gh_status
                                        ),
                                        false,
                                    )
                                }
                            }
                            Err(e) => {
                                eprintln!("DEBUG: GitHub request error: {}", e);
                                DiagnosticResult::new(
                                    "Network".to_string(),
                                    false,
                                    format!(
                                        "crates.io reachable ({}) but GitHub error: {}",
                                        status, e
                                    ),
                                    false,
                                )
                            }
                        }
                    }
                    Err(e) => {
                        eprintln!("DEBUG: Failed to read crates.io response body: {}", e);
                        DiagnosticResult::new(
                            "Network".to_string(),
                            false,
                            format!(
                                "crates.io responded ({}) but failed to read response: {}",
                                status, e
                            ),
                            false,
                        )
                    }
                }
            } else {
                DiagnosticResult::new(
                    "Network".to_string(),
                    false,
                    format!("crates.io returned error status: {}", status),
                    false,
                )
            }
        }
        Err(e) => {
            eprintln!("DEBUG: crates.io request error: {}", e);
            DiagnosticResult::new(
                "Network".to_string(),
                false,
                format!("Unable to reach crates.io: {}", e),
                false,
            )
        }
    }
}

async fn check_cache_directory(cache_dir: Option<std::path::PathBuf>) -> DiagnosticResult {
    let cache_path = match cache_dir {
        Some(dir) => dir,
        None => match dirs::home_dir() {
            Some(home) => home.join(".rust-docs-mcp").join("cache"),
            None => {
                return DiagnosticResult::new(
                    "Cache directory".to_string(),
                    false,
                    "Unable to determine home directory".to_string(),
                    false,
                );
            }
        },
    };

    // Check if directory exists or can be created
    if !cache_path.exists() {
        match fs::create_dir_all(&cache_path) {
            Ok(_) => {}
            Err(e) => {
                return DiagnosticResult::new(
                    "Cache directory".to_string(),
                    false,
                    format!("Cannot create cache directory: {}", e),
                    false,
                );
            }
        }
    }

    // Test write permissions
    let test_file = cache_path.join(".test_write");
    match fs::write(&test_file, "test") {
        Ok(_) => {
            let _ = fs::remove_file(&test_file);

            // Check available disk space
            match fs4::available_space(&cache_path) {
                Ok(available_bytes) => {
                    let available_formatted = format_bytes(available_bytes);
                    // Warn if less than 1GB available
                    if available_bytes < 1_073_741_824 {
                        DiagnosticResult::new(
                            "Cache directory".to_string(),
                            false,
                            format!(
                                "{} (writable, but only {} available - at least 1GB recommended)",
                                cache_path.display(),
                                available_formatted
                            ),
                            false,
                        )
                    } else {
                        DiagnosticResult::new(
                            "Cache directory".to_string(),
                            true,
                            format!(
                                "{} (writable, {} available)",
                                cache_path.display(),
                                available_formatted
                            ),
                            false,
                        )
                    }
                }
                Err(e) => {
                    // If disk space check fails, just report that it's writable
                    tracing::debug!("Failed to check disk space: {}", e);
                    DiagnosticResult::new(
                        "Cache directory".to_string(),
                        true,
                        format!("{} (writable)", cache_path.display()),
                        false,
                    )
                }
            }
        }
        Err(e) => DiagnosticResult::new(
            "Cache directory".to_string(),
            false,
            format!("Directory not writable: {}", e),
            false,
        ),
    }
}

async fn check_optional_dependencies() -> DiagnosticResult {
    let mut messages = Vec::new();

    // Check for codesign on macOS
    #[cfg(target_os = "macos")]
    {
        match Command::new("codesign").arg("--version").output() {
            Ok(output) if output.status.success() => {
                messages.push("codesign available".to_string());
            }
            _ => {
                messages.push("codesign not available (optional for binary signing)".to_string());
            }
        }
    }

    // If no optional dependencies to check, return success
    if messages.is_empty() {
        messages.push("No optional dependencies to check".to_string());
    }

    DiagnosticResult::new(
        "Optional dependencies".to_string(),
        true,
        messages.join(", "),
        false,
    )
}

fn format_bytes(bytes: u64) -> String {
    const UNITS: &[&str] = &["B", "KB", "MB", "GB", "TB"];
    let mut size = bytes as f64;
    let mut unit_index = 0;

    while size >= 1024.0 && unit_index < UNITS.len() - 1 {
        size /= 1024.0;
        unit_index += 1;
    }

    if unit_index == 0 {
        format!("{} {}", size as u64, UNITS[unit_index])
    } else {
        format!("{:.2} {}", size, UNITS[unit_index])
    }
}

pub fn print_results(results: &[DiagnosticResult]) {
    println!("🔍 rust-docs-mcp doctor\n");

    let mut failed_count = 0;
<<<<<<< HEAD
    let mut _critical_failed = false;
    
=======

>>>>>>> d10ea6a2
    for result in results {
        let icon = if result.success { "✅" } else { "❌" };
        println!("{} {}: {}", icon, result.name, result.message);

        if !result.success {
            failed_count += 1;
<<<<<<< HEAD
            if result.critical {
                _critical_failed = true;
            }
=======
>>>>>>> d10ea6a2
        }
    }

    if failed_count > 0 {
        println!(
            "\n[ERROR] Doctor found {} issue{}.",
            failed_count,
            if failed_count == 1 { "" } else { "s" }
        );

        // Print specific error messages and suggestions
        for result in results {
            if !result.success {
                match result.name.as_str() {
                    "Rust toolchain" => {
                        println!(
                            "\nRust toolchain is required. Please install Rust from https://rustup.rs/"
                        );
                    }
                    "Nightly toolchain" => {
                        println!(
                            "\nNightly toolchain is required for rustdoc JSON generation. Install with:"
                        );
                        println!("  rustup toolchain install nightly");
                    }
                    "Git" => {
                        println!(
                            "\nGit is required for repository operations. Please install Git from https://git-scm.com/"
                        );
                    }
                    "Rustdoc JSON" => {
                        println!(
                            "\nRustdoc JSON generation failed. Ensure nightly toolchain is properly installed:"
                        );
                        println!("  rustup toolchain install nightly");
                    }
                    "Network" => {
                        println!(
                            "\nNetwork connectivity issues detected. Check your internet connection."
                        );
                    }
                    "Cache directory" => {
                        println!(
                            "\nCache directory issues detected. Check file permissions and disk space."
                        );
                        if result.message.contains("available")
                            && result.message.contains("recommended")
                        {
                            println!(
                                "Consider freeing up disk space. At least 1GB is recommended for caching documentation."
                            );
                        }
                    }
                    _ => {}
                }
            }
        }

        println!("\nPlease fix the above errors before using rust-docs-mcp.");
    } else {
        println!("\n✅ All checks passed! rust-docs-mcp is ready to use.");
    }
}

pub fn exit_code(results: &[DiagnosticResult]) -> i32 {
    let mut has_failures = false;
    let mut has_critical_failures = false;

    for result in results {
        if !result.success {
            has_failures = true;
            if result.critical {
                has_critical_failures = true;
            }
        }
    }

    if has_critical_failures {
        2 // Critical system dependency missing
    } else if has_failures {
        1 // One or more checks failed
    } else {
        0 // All checks passed
    }
}

pub fn print_results_json(results: &[DiagnosticResult]) -> Result<()> {
    let json_output = serde_json::json!({
        "results": results,
        "summary": {
            "total_checks": results.len(),
            "passed": results.iter().filter(|r| r.success).count(),
            "failed": results.iter().filter(|r| !r.success).count(),
            "critical_failures": results.iter().filter(|r| !r.success && r.critical).count(),
        },
        "exit_code": exit_code(results),
    });

    println!("{}", serde_json::to_string_pretty(&json_output)?);
    Ok(())
}

/// Run diagnostics and print results with status message
/// This is a convenience function used after install/update operations
pub async fn run_and_print_diagnostics() -> Result<()> {
    println!("\n🔍 Running system diagnostics...\n");
    let results = run_diagnostics(None).await?;
    print_results(&results);

    let exit_code = exit_code(&results);
    if exit_code != 0 {
        println!("\n⚠️  Some diagnostic checks failed. Please address the issues above.");
        println!("You can run 'rust-docs-mcp doctor' anytime to check system status.");
    } else {
        println!("\n✅ All system checks passed!");
    }

    Ok(())
}

#[cfg(test)]
mod tests {
    use super::*;

    #[test]
    fn test_diagnostic_result_creation() {
        let result =
            DiagnosticResult::new("Test".to_string(), true, "Test passed".to_string(), false);
        assert_eq!(result.name, "Test");
        assert!(result.success);
        assert_eq!(result.message, "Test passed");
        assert!(!result.critical);
    }

    #[test]
    fn test_exit_code_all_success() {
        let results = vec![
            DiagnosticResult::new("Test 1".to_string(), true, "Success".to_string(), false),
            DiagnosticResult::new("Test 2".to_string(), true, "Success".to_string(), true),
        ];
        assert_eq!(exit_code(&results), 0);
    }

    #[test]
    fn test_exit_code_non_critical_failure() {
        let results = vec![
            DiagnosticResult::new("Test 1".to_string(), true, "Success".to_string(), false),
            DiagnosticResult::new("Test 2".to_string(), false, "Failed".to_string(), false),
        ];
        assert_eq!(exit_code(&results), 1);
    }

    #[test]
    fn test_exit_code_critical_failure() {
        let results = vec![
            DiagnosticResult::new("Test 1".to_string(), false, "Failed".to_string(), true),
            DiagnosticResult::new("Test 2".to_string(), false, "Failed".to_string(), false),
        ];
        assert_eq!(exit_code(&results), 2);
    }

    #[tokio::test]
    async fn test_check_rust_toolchain() {
        // This test will pass if rustc is installed
        let result = check_rust_toolchain().await;
        assert_eq!(result.name, "Rust toolchain");
        // We can't guarantee the success state in all environments
        // but we can verify it returns a valid DiagnosticResult
        assert!(result.critical);
    }

    #[tokio::test]
    async fn test_check_git_installation() {
        // This test will pass if git is installed
        let result = check_git_installation().await;
        assert_eq!(result.name, "Git");
        assert!(result.critical);
    }

    #[tokio::test]
    async fn test_cache_directory_with_none() {
        let result = check_cache_directory(None).await;
        assert_eq!(result.name, "Cache directory");
        // The success depends on whether the directory can be created
        // but we can verify it returns a valid DiagnosticResult
        assert!(!result.critical);
    }

    #[tokio::test]
    async fn test_cache_directory_with_temp_dir() {
        let temp_dir = tempfile::tempdir().unwrap();
        let result = check_cache_directory(Some(temp_dir.path().to_path_buf())).await;
        assert_eq!(result.name, "Cache directory");
        assert!(result.success);
        assert!(!result.critical);
    }

    #[tokio::test]
    async fn test_optional_dependencies() {
        let result = check_optional_dependencies().await;
        assert_eq!(result.name, "Optional dependencies");
        // Optional dependencies should always return success
        assert!(result.success);
        assert!(!result.critical);
    }

    #[test]
    fn test_print_results_output() {
        // This is a simple test to ensure print_results doesn't panic
        let results = vec![
            DiagnosticResult::new("Test 1".to_string(), true, "Success".to_string(), false),
            DiagnosticResult::new("Test 2".to_string(), false, "Failed".to_string(), true),
        ];
        // This will print to stdout, but we're mainly testing it doesn't panic
        print_results(&results);
    }

    #[test]
    fn test_format_bytes() {
        assert_eq!(format_bytes(0), "0 B");
        assert_eq!(format_bytes(1023), "1023 B");
        assert_eq!(format_bytes(1024), "1.00 KB");
        assert_eq!(format_bytes(1536), "1.50 KB");
        assert_eq!(format_bytes(1048576), "1.00 MB");
        assert_eq!(format_bytes(1073741824), "1.00 GB");
        assert_eq!(format_bytes(1099511627776), "1.00 TB");
        assert_eq!(format_bytes(2147483648), "2.00 GB");
    }
}<|MERGE_RESOLUTION|>--- conflicted
+++ resolved
@@ -428,24 +428,12 @@
     println!("🔍 rust-docs-mcp doctor\n");
 
     let mut failed_count = 0;
-<<<<<<< HEAD
-    let mut _critical_failed = false;
-    
-=======
-
->>>>>>> d10ea6a2
     for result in results {
         let icon = if result.success { "✅" } else { "❌" };
         println!("{} {}: {}", icon, result.name, result.message);
 
         if !result.success {
             failed_count += 1;
-<<<<<<< HEAD
-            if result.critical {
-                _critical_failed = true;
-            }
-=======
->>>>>>> d10ea6a2
         }
     }
 
