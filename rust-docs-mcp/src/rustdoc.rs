//! Unified rustdoc JSON generation functionality
//!
//! Provides consistent rustdoc JSON generation across the application,
//! including toolchain validation and command execution.

use anyhow::{Context, Result, bail};
use std::path::Path;
use std::process::Command;
use std::time::Duration;
use tokio::process::Command as TokioCommand;

/// The pinned nightly toolchain version compatible with rustdoc-types 0.53.0
pub const REQUIRED_TOOLCHAIN: &str = "nightly-2025-06-23";

/// Number of lines to preview from error messages in diagnostic output
const ERROR_MESSAGE_PREVIEW_LINES: usize = 10;

/// Maximum characters to store in error messages to prevent memory issues
const MAX_ERROR_MESSAGE_CHARS: usize = 4096;

/// Timeout for individual rustdoc execution attempts (in seconds)
const RUSTDOC_TIMEOUT_SECS: u64 = 1800;

/// Check if the required nightly toolchain is available
pub async fn validate_toolchain() -> Result<()> {
    let output = Command::new("rustup")
        .args(["toolchain", "list"])
        .output()
        .context("Failed to run rustup toolchain list")?;

    if !output.status.success() {
        bail!("Failed to check available toolchains");
    }

    let toolchains = String::from_utf8_lossy(&output.stdout);
    if !toolchains.contains(REQUIRED_TOOLCHAIN) {
        bail!(
            "Required toolchain {REQUIRED_TOOLCHAIN} is not installed. Please run: rustup toolchain install {REQUIRED_TOOLCHAIN}"
        );
    }

    tracing::debug!("Validated toolchain {} is available", REQUIRED_TOOLCHAIN);
    Ok(())
}

/// Test rustdoc JSON functionality with a simple test file
pub async fn test_rustdoc_json() -> Result<()> {
    // First validate the toolchain
    validate_toolchain().await?;

    // Create a temporary directory and test file
    let temp_dir =
        tempfile::tempdir().context("Failed to create temporary directory for testing")?;

    let test_file = temp_dir.path().join("lib.rs");
    std::fs::write(&test_file, "//! Test crate\npub fn test() {}")
        .context("Failed to create test file")?;

    let test_file_str = test_file
        .to_str()
        .ok_or_else(|| anyhow::anyhow!("Test file path contains invalid UTF-8"))?;

    tracing::debug!(
        "Testing rustdoc JSON generation with {}",
        REQUIRED_TOOLCHAIN
    );

    // Try to generate JSON documentation using the pinned toolchain
    let output = Command::new("rustdoc")
        .args([
            &format!("+{REQUIRED_TOOLCHAIN}"),
            "-Z",
            "unstable-options",
            "--output-format",
            "json",
            "--crate-name",
            "test",
            test_file_str,
        ])
        .output()
        .context("Failed to run rustdoc")?;

    if !output.status.success() {
        let stderr = String::from_utf8_lossy(&output.stderr);
        bail!("JSON generation failed: {stderr}");
    }

    tracing::debug!("Successfully tested rustdoc JSON generation");
    Ok(())
}

/// Get rustdoc version information
pub async fn get_rustdoc_version() -> Result<String> {
    let output = Command::new("rustdoc")
        .arg(format!("+{}", REQUIRED_TOOLCHAIN))
        .arg("--version")
        .output()
        .context("Failed to run rustdoc --version")?;

    if !output.status.success() {
        bail!("rustdoc command failed");
    }

    Ok(String::from_utf8_lossy(&output.stdout).trim().to_string())
}

/// Strategy for selecting feature flags when generating rustdoc JSON output.
///
/// Provides a fallback mechanism to handle crates that fail to compile with
/// certain feature combinations. Common scenarios include:
/// - Platform-specific features that don't compile on all targets
/// - Optional dependencies with conflicting version requirements
/// - Features requiring specific system libraries
///
/// The recommended order is: [`AllFeatures`](Self::AllFeatures) →
/// [`DefaultFeatures`](Self::DefaultFeatures) → [`NoDefaultFeatures`](Self::NoDefaultFeatures)
#[derive(Debug, Clone, Copy)]
#[allow(clippy::enum_variant_names)]
enum FeatureStrategy {
    /// Use --all-features (most comprehensive)
    AllFeatures,
    /// Use default features only
    DefaultFeatures,
    /// Use --no-default-features (minimal)
    NoDefaultFeatures,
}

impl FeatureStrategy {
    /// Get the command line arguments for this strategy
    fn args(&self) -> Vec<String> {
        match self {
            Self::AllFeatures => vec!["--all-features".to_string()],
            Self::DefaultFeatures => vec![],
            Self::NoDefaultFeatures => vec!["--no-default-features".to_string()],
        }
    }

    /// Get a description of this strategy for logging
    fn description(&self) -> &str {
        match self {
            Self::AllFeatures => "all features enabled",
            Self::DefaultFeatures => "default features only",
            Self::NoDefaultFeatures => "no default features",
        }
    }
}

/// Check if an error is a compilation error
fn is_compilation_error(stderr: &str) -> bool {
    stderr.contains("error[E")
        || stderr.contains("error: could not compile")
        || stderr.contains("Compiling")
            && (stderr.contains("error:") || stderr.contains("failed to compile"))
}

/// Stores information about a failed rustdoc attempt for diagnostics
#[derive(Debug, Clone)]
struct FailedAttempt {
    strategy: String,
    error: String,
}

impl FailedAttempt {
    /// Create a new failed attempt with error message truncation
    fn new(strategy: String, error: String) -> Self {
        let truncated_error = if error.len() > MAX_ERROR_MESSAGE_CHARS {
            format!(
                "{}... (truncated {} chars)",
                &error[..MAX_ERROR_MESSAGE_CHARS],
                error.len() - MAX_ERROR_MESSAGE_CHARS
            )
        } else {
            error
        };

        Self {
            strategy,
            error: truncated_error,
        }
    }
}

/// Execute cargo rustdoc with the given arguments
///
/// This is a helper to avoid duplicating the execution logic for both
/// standard and --lib retry cases.
///
/// Returns an error if the command times out after [`RUSTDOC_TIMEOUT_SECS`] seconds.
async fn execute_rustdoc(args: &[String], source_path: &Path) -> Result<std::process::Output> {
    tokio::time::timeout(
        Duration::from_secs(RUSTDOC_TIMEOUT_SECS),
        TokioCommand::new("cargo")
            .args(args)
            .current_dir(source_path)
            .output()
    )
    .await
    .context(format!("Rustdoc execution timed out after {} seconds", RUSTDOC_TIMEOUT_SECS))?
    .context("Failed to run cargo rustdoc")
}

/// Run cargo rustdoc with JSON output for a crate or specific package
pub async fn run_cargo_rustdoc_json(source_path: &Path, package: Option<&str>) -> Result<()> {
    validate_toolchain().await?;

    // Logging strategy:
    // - debug: Strategy attempts and retries
    // - warn: Non-fatal failures that trigger fallback
    // - info: Final success

    let log_msg = match package {
        Some(pkg) => format!(
            "Running cargo rustdoc with JSON output for package {} in {}",
            pkg,
            source_path.display()
        ),
        None => format!(
            "Running cargo rustdoc with JSON output in {}",
            source_path.display()
        ),
    };
    tracing::debug!("{}", log_msg);

    let mut base_args = vec![format!("+{}", REQUIRED_TOOLCHAIN), "rustdoc".to_string()];

    // Add package-specific arguments if provided
    if let Some(pkg) = package {
        base_args.push("-p".to_string());
        base_args.push(pkg.to_string());
    }

    // Try different feature strategies in order
    let strategies = [
        FeatureStrategy::AllFeatures,
        FeatureStrategy::DefaultFeatures,
        FeatureStrategy::NoDefaultFeatures,
    ];

    let mut failed_attempts = Vec::new();

    for (i, strategy) in strategies.iter().enumerate() {
        tracing::debug!(
            "Attempting documentation generation with {}",
            strategy.description()
        );

        // Build args with current feature strategy
        let feature_args = strategy.args();
        let rustdoc_args = vec![
            "--".to_string(),
            "--output-format".to_string(),
            "json".to_string(),
            "-Z".to_string(),
            "unstable-options".to_string(),
        ];

        // First try without --lib to support crates that have a single target
        let mut args = base_args.clone();
        args.extend_from_slice(&feature_args);
        args.extend_from_slice(&rustdoc_args);

        let output = execute_rustdoc(&args, source_path).await?;

        if !output.status.success() {
            let stderr = String::from_utf8_lossy(&output.stderr);

            // Check for binary-only package early - this is not retryable
            if stderr.contains("no library targets found") {
                bail!("This is a binary-only package");
            }

            // Check for workspace error - this is not retryable
            if stderr.contains("could not find `Cargo.toml` in") || stderr.contains("workspace") {
                bail!(
                    "This appears to be a workspace. Please use workspace member caching instead of trying to cache the root workspace."
                );
            }

            // If we get the multiple targets error, try again with --lib
            if stderr.contains("extra arguments to `rustdoc` can only be passed to one target") {
                tracing::debug!("Multiple targets detected, retrying with --lib flag");

                // Try again with --lib flag
                let mut args_with_lib = base_args.clone();
                args_with_lib.push("--lib".to_string());
                args_with_lib.extend_from_slice(&feature_args);
                args_with_lib.extend_from_slice(&rustdoc_args);

                let output_with_lib = execute_rustdoc(&args_with_lib, source_path).await?;

                if !output_with_lib.status.success() {
                    let stderr_with_lib = String::from_utf8_lossy(&output_with_lib.stderr);

                    // Check for binary-only package
                    if stderr_with_lib.contains("no library targets found") {
                        bail!("This is a binary-only package");
                    }

                    // Check if this is a compilation error
                    if is_compilation_error(&stderr_with_lib) && i < strategies.len() - 1 {
                        tracing::warn!(
                            "Compilation failed with {}, will try next strategy",
                            strategy.description()
                        );
                        failed_attempts.push(FailedAttempt::new(
                            strategy.description().to_string(),
                            stderr_with_lib.to_string(),
                        ));
                        continue; // Try next strategy
                    }

                    bail!("Failed to generate documentation: {}", stderr_with_lib);
                }

<<<<<<< HEAD
                // Success with --lib
                tracing::info!(
                    "Successfully generated documentation with {}",
                    strategy.description()
                );
                return Ok(());
=======
                bail!("Failed to generate documentation: {stderr_with_lib}");
>>>>>>> 09d2ad6d
            }

            // Check if this is a compilation error that we should retry
            if is_compilation_error(&stderr) && i < strategies.len() - 1 {
                tracing::warn!(
                    "Compilation failed with {}, will try next strategy",
                    strategy.description()
                );
                failed_attempts.push(FailedAttempt::new(
                    strategy.description().to_string(),
                    stderr.to_string(),
                ));
                continue; // Try next strategy
            }

            // Other errors or last strategy failed
            bail!("Failed to generate documentation: {}", stderr);
        }

<<<<<<< HEAD
        // Success
        tracing::info!(
            "Successfully generated documentation with {}",
            strategy.description()
        );
        return Ok(());
=======
        bail!("Failed to generate documentation: {stderr}");
>>>>>>> 09d2ad6d
    }

    // If we get here, all strategies failed
    let error_summary = failed_attempts
        .iter()
        .enumerate()
        .map(|(idx, attempt)| {
            format!(
                "  {}. Strategy '{}': {}",
                idx + 1,
                attempt.strategy,
                attempt
                    .error
                    .lines()
                    .take(ERROR_MESSAGE_PREVIEW_LINES)
                    .collect::<Vec<_>>()
                    .join("\n     ")
            )
        })
        .collect::<Vec<_>>()
        .join("\n");

    bail!(
        "Failed to generate documentation with all feature strategies:\n{}",
        error_summary
    )
}

#[cfg(test)]
mod tests {
    use super::*;

    #[tokio::test]
    async fn test_get_rustdoc_version() {
        // This test will pass if rustdoc is installed
        let result = get_rustdoc_version().await;
        // We can't guarantee the success state in all environments
        // but we can verify it returns a valid result
        assert!(result.is_ok() || result.is_err());
    }

    #[tokio::test]
    async fn test_validate_toolchain() {
        // This test will pass if rustup is installed
        let result = validate_toolchain().await;
        // We can't guarantee the toolchain is installed in all environments
        // but we can verify it returns a valid result
        assert!(result.is_ok() || result.is_err());
    }

    #[test]
    fn test_feature_strategy_args() {
        assert_eq!(
            FeatureStrategy::AllFeatures.args(),
            vec!["--all-features".to_string()]
        );
        assert_eq!(
            FeatureStrategy::DefaultFeatures.args(),
            Vec::<String>::new()
        );
        assert_eq!(
            FeatureStrategy::NoDefaultFeatures.args(),
            vec!["--no-default-features".to_string()]
        );
    }

    #[test]
    fn test_feature_strategy_description() {
        assert_eq!(
            FeatureStrategy::AllFeatures.description(),
            "all features enabled"
        );
        assert_eq!(
            FeatureStrategy::DefaultFeatures.description(),
            "default features only"
        );
        assert_eq!(
            FeatureStrategy::NoDefaultFeatures.description(),
            "no default features"
        );
    }

    #[test]
    fn test_is_compilation_error_with_error_codes() {
        let stderr = "error[E0425]: cannot find value `foo` in this scope";
        assert!(is_compilation_error(stderr));
    }

    #[test]
    fn test_is_compilation_error_with_could_not_compile() {
        let stderr = "error: could not compile `my-crate` due to previous error";
        assert!(is_compilation_error(stderr));
    }

    #[test]
    fn test_is_compilation_error_with_compiling_and_error() {
        let stderr = "Compiling my-crate v0.1.0\nerror: expected one of `!` or `::`, found `{`";
        assert!(is_compilation_error(stderr));
    }

    #[test]
    fn test_is_compilation_error_with_failed_to_compile() {
        let stderr = "Compiling my-crate v0.1.0\nfailed to compile my-crate";
        assert!(is_compilation_error(stderr));
    }

    #[test]
    fn test_is_not_compilation_error() {
        let stderr = "warning: unused import: `std::collections::HashMap`";
        assert!(!is_compilation_error(stderr));
    }

    #[test]
    fn test_is_not_compilation_error_compiling_without_error() {
        let stderr = "Compiling my-crate v0.1.0\nFinished dev [unoptimized + debuginfo] target(s)";
        assert!(!is_compilation_error(stderr));
    }
}<|MERGE_RESOLUTION|>--- conflicted
+++ resolved
@@ -312,16 +312,12 @@
                     bail!("Failed to generate documentation: {}", stderr_with_lib);
                 }
 
-<<<<<<< HEAD
                 // Success with --lib
                 tracing::info!(
                     "Successfully generated documentation with {}",
                     strategy.description()
                 );
                 return Ok(());
-=======
-                bail!("Failed to generate documentation: {stderr_with_lib}");
->>>>>>> 09d2ad6d
             }
 
             // Check if this is a compilation error that we should retry
@@ -341,16 +337,12 @@
             bail!("Failed to generate documentation: {}", stderr);
         }
 
-<<<<<<< HEAD
         // Success
         tracing::info!(
             "Successfully generated documentation with {}",
             strategy.description()
         );
         return Ok(());
-=======
-        bail!("Failed to generate documentation: {stderr}");
->>>>>>> 09d2ad6d
     }
 
     // If we get here, all strategies failed
