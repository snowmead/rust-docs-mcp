[package]
name = "rust-docs-mcp"
version = "0.1.0"
edition = "2024"
authors = ["Michael Assaf <michael@snowmead.com>"]
description = "MCP server providing comprehensive Rust crate analysis: documentation search, source code access, dependency trees, and module structure visualization with multi-source caching"
license = "MIT"
documentation = "https://docs.rs/rust-docs-mcp"
homepage = "https://github.com/snowmead/rust-docs-mcp"
repository = "https://github.com/snowmead/rust-docs-mcp"
readme = "../README.md"
keywords = ["mcp", "rust", "documentation", "rustdoc", "cache"]
categories = ["development-tools", "command-line-utilities"]

[dependencies]
cargo-modules = { path = "../cargo-modules" }
ra_ap_ide = "=0.0.285"

rmcp = { git = "https://github.com/modelcontextprotocol/rust-sdk", branch = "main", features = [
    "server",
    "macros",
    "transport-io",
] }
rmcp-macros = { git = "https://github.com/modelcontextprotocol/rust-sdk", branch = "main" }

anyhow = "1.0"
chrono = { version = "0.4", features = ["serde"] }
clap = { version = "4.0", features = ["derive", "env"] }
dirs = "6.0"
flate2 = "1.0"
futures = "0.3"
git2 = "0.20"
reqwest = { version = "0.12", features = ["json", "stream"] }
rustdoc-types = { version = "0.53.0", features = ["rustc-hash"] }
semver = "1.0"
serde = { version = "1.0", features = ["derive"] }
serde_json = "1.0"
shellexpand = "3.1"
tar = "0.4"
tokio = { version = "1", features = [
    "macros",
    "rt",
    "rt-multi-thread",
    "io-std",
    "signal",
] }
toml = "0.8"
tracing = "0.1"
tracing-subscriber = { version = "0.3", features = [
    "env-filter",
    "std",
    "fmt",
] }
tempfile = "3.8"
<<<<<<< HEAD
tantivy = "0.24.1"
fs2 = "0.4"
=======
fs4 = "0.13.1"
>>>>>>> f141b78c

[dev-dependencies]<|MERGE_RESOLUTION|>--- conflicted
+++ resolved
@@ -52,11 +52,7 @@
     "fmt",
 ] }
 tempfile = "3.8"
-<<<<<<< HEAD
 tantivy = "0.24.1"
-fs2 = "0.4"
-=======
 fs4 = "0.13.1"
->>>>>>> f141b78c
 
 [dev-dependencies]