[package]
name = "rust-docs-mcp"
version = "0.1.0"
edition = "2024"
authors = ["Michael Assaf <michael@snowmead.com>"]
description = "MCP server providing comprehensive Rust crate analysis: documentation search, source code access, dependency trees, and module structure visualization with multi-source caching"
license = "MIT"
documentation = "https://docs.rs/rust-docs-mcp"
homepage = "https://github.com/snowmead/rust-docs-mcp"
repository = "https://github.com/snowmead/rust-docs-mcp"
readme = "../README.md"
keywords = ["mcp", "rust", "documentation", "rustdoc", "cache"]
categories = ["development-tools", "command-line-utilities"]

[dependencies]
cargo-modules = { path = "../cargo-modules" }
ra_ap_ide = "=0.0.285"

rmcp = { git = "https://github.com/modelcontextprotocol/rust-sdk", branch = "main", features = [
    "server",
    "macros",
    "transport-io",
] }
rmcp-macros = { git = "https://github.com/modelcontextprotocol/rust-sdk", branch = "main" }

anyhow = "1.0"
chrono = { version = "0.4", features = ["serde"] }
clap = { version = "4.0", features = ["derive", "env"] }
dirs = "6.0"
flate2 = "1.0"
futures = "0.3"
git2 = "0.20"
reqwest = { version = "0.12", features = ["json", "stream"] }
rustdoc-types = { version = "0.53.0", features = ["rustc-hash"] }
semver = "1.0"
serde = { version = "1.0", features = ["derive"] }
serde_json = "1.0"
shellexpand = "3.1"
tar = "0.4"
tokio = { version = "1", features = [
    "macros",
    "rt",
    "rt-multi-thread",
    "io-std",
    "signal",
] }
toml = "0.8"
tracing = "0.1"
tracing-subscriber = { version = "0.3", features = [
    "env-filter",
    "std",
    "fmt",
] }
tempfile = "3.8"
<<<<<<< HEAD
tantivy = "0.24.1"
=======
fs2 = "0.4"
>>>>>>> e440227e

[dev-dependencies]<|MERGE_RESOLUTION|>--- conflicted
+++ resolved
@@ -52,10 +52,7 @@
     "fmt",
 ] }
 tempfile = "3.8"
-<<<<<<< HEAD
 tantivy = "0.24.1"
-=======
 fs2 = "0.4"
->>>>>>> e440227e
 
 [dev-dependencies]